# Copyright (c) Meta Platforms, Inc. and affiliates.
# All rights reserved.

# This source code is licensed under the license found in the
# LICENSE file in the root directory of this source tree.
import itertools
import sys
import time
from pathlib import Path
from typing import Optional, Tuple

import torch
import torch._dynamo.config
import torch._inductor.config

def device_sync(device):
    if "cuda" in device:
        torch.cuda.synchronize(device)
    elif ("cpu" in device) or ("mps" in device):
        pass
    else:
        print(f"device={device} is not yet suppported")


torch._inductor.config.coordinate_descent_tuning = True
torch._inductor.config.triton.unique_kernel_names = True
torch._inductor.config.fx_graph_cache = True # Experimental feature to reduce compilation times, will be on by default in future

default_device = 'cuda' if torch.cuda.is_available() else 'cpu'

# support running without installing as a package
wd = Path(__file__).parent.parent.resolve()
sys.path.append(str(wd))

from sentencepiece import SentencePieceProcessor

from model import Transformer


def multinomial_sample_one_no_sync(probs_sort): # Does multinomial sampling without a cuda synchronization
    q = torch.empty_like(probs_sort).exponential_(1)
    return torch.argmax(probs_sort / q, dim=-1, keepdim=True).to(dtype=torch.int)

def logits_to_probs(logits, temperature: float = 1.0, top_k: Optional[int] = None):
    logits = logits / max(temperature, 1e-5)

    if top_k is not None:
        v, _ = torch.topk(logits, min(top_k, logits.size(-1)))
        pivot = v.select(-1, -1).unsqueeze(-1)
        logits = torch.where(logits < pivot, -float("Inf"), logits)
    probs = torch.nn.functional.softmax(logits, dim=-1)
    return probs

def sample(logits, temperature: float = 1.0, top_k: Optional[int] = None):
    probs = logits_to_probs(logits[0, -1], temperature, top_k)
    idx_next = multinomial_sample_one_no_sync(probs)
    return idx_next, probs

def prefill(model: Transformer, x: torch.Tensor, input_pos: torch.Tensor, **sampling_kwargs) -> torch.Tensor:
    # input_pos: [B, S]
    logits = model(x, input_pos)
    return sample(logits, **sampling_kwargs)[0]

def decode_one_token(model: Transformer, x: torch.Tensor, input_pos: torch.Tensor, **sampling_kwargs) -> Tuple[torch.Tensor, torch.Tensor]:
    # input_pos: [B, 1]
    assert input_pos.shape[-1] == 1
    logits = model(x, input_pos)
    return sample(logits, **sampling_kwargs)

def decode_n_tokens(model: Transformer, cur_token: torch.Tensor, input_pos: torch.Tensor, num_new_tokens: int, callback=lambda _: _, **sampling_kwargs):
    new_tokens, new_probs = [], []
    for i in range(num_new_tokens):
        with torch.backends.cuda.sdp_kernel(enable_flash=False, enable_mem_efficient=False, enable_math=True): # Actually better for Inductor to codegen attention here
            next_token, next_prob = decode_one_token(
                model, cur_token, input_pos, **sampling_kwargs
            )
            input_pos += 1
            new_tokens.append(next_token.clone())
            callback(new_tokens[-1])
            new_probs.append(next_prob.clone())
            cur_token = next_token.view(1, -1)

    return new_tokens, new_probs


def model_forward(model, x, input_pos):
    return model(x, input_pos)

def speculative_decode(
    model: Transformer,
    draft_model: Transformer,
    cur_token: torch.Tensor,
    input_pos: int,
    speculate_k: int,
    **sampling_kwargs
) -> torch.Tensor:
    # draft model inference sequentially
    device = cur_token.device
    orig_input_pos = torch.tensor([input_pos], dtype=torch.int64, device=cur_token.device)
    draft_tokens, draft_probs = decode_n_tokens(draft_model, cur_token.view(1, -1), orig_input_pos.clone(), speculate_k, **sampling_kwargs)

    draft_tokens = torch.cat(draft_tokens)
    # parallel inference on target model using draft tokens
    target_logits = model_forward(
        model,
        torch.cat([cur_token.view(1), draft_tokens]).view(1, -1),
        torch.arange(input_pos, input_pos + speculate_k + 1, device=cur_token.device)
    )
    target_probs = logits_to_probs(target_logits[0], **sampling_kwargs)
    draft_probs = torch.stack(draft_probs)
    # q: target prob, p: draft prob
    # q >= p: always accept draft token
    # q < p: q/p prob to accept draft token
    p = draft_probs[torch.arange(0, speculate_k, device=device), draft_tokens]
    q = target_probs[torch.arange(0, speculate_k, device=device), draft_tokens]
    accept_draft_prob = torch.minimum(torch.ones(()), q[:speculate_k]/ p)
    rejected_locations = (torch.rand_like(accept_draft_prob) > accept_draft_prob).nonzero()

    if rejected_locations.shape[0] == 0: # All draft tokens have been accepted
        accept_length = speculate_k + 1
        last_token = multinomial_sample_one_no_sync(target_probs[-1])
        # fill last token into draft model
        model_forward(
            draft_model,
            draft_tokens[-1].view(1, -1),
            orig_input_pos + speculate_k,
        )
        return torch.cat([draft_tokens, last_token])
    else:
        accept_length = rejected_locations[0].item()
        p = draft_probs[accept_length]
        q = target_probs[accept_length]
        new = q - p
        new = torch.where(new > 0, new, 0.0)
        new = new / new.sum()
        next_token = multinomial_sample_one_no_sync(new)
        return torch.cat([draft_tokens[:accept_length], next_token])

@torch.no_grad()
def generate(
    model: Transformer,
    prompt: torch.Tensor,
    max_new_tokens: int,
    *,
    interactive: bool,
    draft_model: Transformer,
    speculate_k: Optional[int] = 8,
    callback = lambda x: x,
    **sampling_kwargs
) -> torch.Tensor:
    """
    Takes a conditioning sequence (prompt) as input and continues to generate as many tokens as requested.
    """

    is_speculative = draft_model is not None
    # create an empty tensor of the expected final shape and fill in the current tokens
    T = prompt.size(0)
    T_new = T + max_new_tokens
    if interactive:
        max_seq_length = 350
    else:
        max_seq_length = min(T_new, model.config.block_size)

    device, dtype = prompt.device, prompt.dtype
    max_seq_length = max_seq_length + speculate_k + 1 if is_speculative else max_seq_length
    with torch.device(device):
        model.setup_caches(max_batch_size=1, max_seq_length=max_seq_length)
        if is_speculative and draft_model is not model:
            draft_model.setup_caches(max_batch_size=1, max_seq_length=max_seq_length)

    # create an empty tensor of the expected final shape and fill in the current tokens
    empty = torch.empty(T_new, dtype=dtype, device=device)
    empty[:T] = prompt
    seq = empty
    input_pos = torch.arange(0, T, device=device)

    next_token = prefill(model, prompt.view(1, -1), input_pos, **sampling_kwargs)
    if is_speculative:
        prefill(draft_model, prompt.view(1, -1), input_pos, **sampling_kwargs)
    seq[T] = next_token

    input_pos = torch.tensor([T], device=device, dtype=torch.int)
    accept_counts = [0] * (speculate_k + 1)

    if is_speculative:
        input_pos = input_pos.item()  # for speculative decoding easier to keep on host
        while input_pos < T_new - 1:
            cur_token = next_token.view(())

            next_tokens = speculative_decode(
                model, draft_model, cur_token, input_pos, speculate_k, **sampling_kwargs
            )

            accept_counts[len(next_tokens) - 1] += 1
            num_added = min(T_new - input_pos - 1, len(next_tokens))
            seq[input_pos + 1 : input_pos + num_added + 1] = next_tokens[: num_added]
            for i in next_tokens[: num_added,]:
                callback(i)
            input_pos = input_pos + num_added
            next_token = next_tokens[-1]
    else:
        generated_tokens, _ = decode_n_tokens(model, next_token.view(1, -1), input_pos, max_new_tokens - 1, callback=callback, **sampling_kwargs)
        seq[T + 1:] = torch.cat(generated_tokens)

    generate_stats = {
        'accept_counts': accept_counts
    }
    return seq, generate_stats

def encode_tokens(tokenizer, string, bos=True, device=default_device):
    tokens = tokenizer.encode(string)
    if bos:
        tokens = [tokenizer.bos_id()] + tokens
    return torch.tensor(tokens, dtype=torch.int, device=device)

def _load_model(checkpoint_path, device, precision, use_tp):
    use_cuda = 'cuda' in device
    with torch.device('meta'):
        model = Transformer.from_name(checkpoint_path.parent.name)

    if "int8" in str(checkpoint_path):
        print("Using int8 weight-only quantization!")
        from quantize import WeightOnlyInt8QuantHandler
        simple_quantizer = WeightOnlyInt8QuantHandler(model)
        model = simple_quantizer.convert_for_runtime()

    if "int4" in str(checkpoint_path):
        print("Using int4 weight-only quantization!")
        path_comps = checkpoint_path.name.split(".")
        assert path_comps[-3].startswith("g")
        assert path_comps[-2] in device, "weight packed format mismatch, please rerun quantize.py!"
        groupsize = int(path_comps[-3][1:])
        from quantize import WeightOnlyInt4QuantHandler
        simple_quantizer = WeightOnlyInt4QuantHandler(model, groupsize)
        model = simple_quantizer.convert_for_runtime(use_cuda)

    checkpoint = torch.load(str(checkpoint_path), mmap=True, weights_only=True)
    model.load_state_dict(checkpoint, assign=True)

    if use_tp:
        from tp import apply_tp
        print("Applying tensor parallel to model ...")
        apply_tp(model)

    model = model.to(device=device, dtype=precision)
    return model.eval()

B_INST, E_INST = "[INST]", "[/INST]"

def main(
    prompt: str = "Hello, my name is",
    interactive: bool = False,
    num_samples: int = 5,
    max_new_tokens: int = 100,
    top_k: int = 200,
    temperature: float = 0.8,
    checkpoint_path: Path = Path("checkpoints/meta-Transformer/Transformer-2-7b-chat-hf/model.pth"),
    compile: bool = True,
    compile_prefill: bool = False,
    profile: Optional[Path] = None,
    draft_checkpoint_path: Optional[Path] = None,
    speculate_k: int = 5,
    device=default_device,
) -> None:
    """Generates text samples based on a pre-trained Transformer model and tokenizer.
    """
    assert checkpoint_path.is_file(), checkpoint_path

    tokenizer_path = checkpoint_path.parent / "tokenizer.model"
    assert tokenizer_path.is_file(), tokenizer_path

    global print
    from tp import maybe_init_dist
    rank = maybe_init_dist()
    use_tp = rank is not None
    if use_tp:
        if rank != 0:
            # only print on rank 0
            print = lambda *args, **kwargs: None

    print(f"Using device={device}")
    precision = torch.bfloat16
    is_speculative = draft_checkpoint_path is not None
    is_chat = "chat" in str(checkpoint_path)

    print("Loading model ...")
    t0 = time.time()
    model = _load_model(checkpoint_path, device, precision, use_tp)

    if is_speculative:
        draft_model = _load_model(draft_checkpoint_path, device, precision, use_tp)
    else:
        draft_model = None

    device_sync(device=device) # MKG
    print(f"Time to load model: {time.time() - t0:.02f} seconds")

    tokenizer = SentencePieceProcessor(model_file=str(tokenizer_path))
    encoded = encode_tokens(tokenizer, prompt, bos=True, device=device)
    prompt_length = encoded.size(0)

    torch.manual_seed(1234)
    model_size = sum([p.numel() * p.dtype.itemsize for p in itertools.chain(model.parameters(), model.buffers())])
    if compile:
        if is_speculative and use_tp: # and ("cuda" in device):
            torch._inductor.config.triton.cudagraph_trees = False # Bug with cudagraph trees in this case

        if is_speculative:
            global model_forward, logits_to_prob
            model_forward = torch.compile(model_forward, mode="reduce-overhead", fullgraph=True)

        global decode_one_token, prefill
        decode_one_token = torch.compile(decode_one_token, mode="reduce-overhead", fullgraph=True)

        # Uncomment to squeeze more perf out of prefill
        if compile_prefill:
            prefill = torch.compile(prefill, fullgraph=True, dynamic=True)


    aggregate_metrics = {
        'tokens_per_sec': [],
        'accept_counts': [],
    }
    start = -1 if compile else 0

    for i in range(start, num_samples):
        device_sync(device=device) # MKG
        if i >= 0 and interactive:
            prompt = input("What is your prompt? ")
            if is_chat:
                prompt = f"{B_INST} {prompt.strip()} {E_INST}"
            encoded = encode_tokens(tokenizer, prompt, bos=True, device=device)

        if interactive and i >= 0:
            buffer = []
            period_id = tokenizer.encode('.')[0]
            done_generating = False
            def callback(x):
                nonlocal done_generating
                if done_generating:
                    return
                buffer.append(tokenizer.decode([period_id] + x.tolist())[1:])
                if x.item() == tokenizer.eos_id():
                    done_generating = True
                if len(buffer) == 4 or done_generating:
                    print(''.join(buffer), end='', flush=True)
                    buffer.clear()
                # print(, end='', flush=True)
        else:
            callback = lambda x : x
        t0 = time.perf_counter()
        import contextlib
        if (i != num_samples - 1 or not profile) or (use_tp and rank != 0):
            prof = contextlib.nullcontext()
        else:
            torch.profiler._utils._init_for_cuda_graphs()
            prof = torch.profiler.profile()
        with prof:
            y, metrics = generate(
                model,
                encoded,
                max_new_tokens,
                draft_model=draft_model,
                speculate_k=speculate_k,
                interactive=interactive,
                callback=callback,
                temperature=temperature,
                top_k=top_k,
            )
            aggregate_metrics['accept_counts'].append(metrics['accept_counts'])
        if i == -1:
            print(f"Compilation time: {time.perf_counter() - t0:.2f} seconds")
            continue
        if hasattr(prof, "export_chrome_trace"):
            if use_tp:
                prof.export_chrome_trace(f"{profile}_rank_{rank}.json")
            else:
                prof.export_chrome_trace(f"{profile}.json")
        device_sync(device=device) # MKG
        t = time.perf_counter() - t0

        if not interactive:
            print(tokenizer.decode(y.tolist()))
        else:
            print()
        tokens_generated = y.size(0) - prompt_length
        tokens_sec = tokens_generated / t
        aggregate_metrics['tokens_per_sec'].append(tokens_sec)
        print(f"Time for inference {i + 1}: {t:.02f} sec total, {tokens_sec:.02f} tokens/sec")
        print(f"Bandwidth achieved: {model_size * tokens_sec / 1e9:.02f} GB/s")
    print("==========")
    if is_speculative:
        counts_aggregated = [sum(i) for i in zip(*aggregate_metrics['accept_counts'])]
        acceptance_probs = [i/sum(counts_aggregated) for i in counts_aggregated]
        print(f"Acceptance probs: {acceptance_probs}")
        print(f"Mean Accepted: {sum([idx * i for idx, i in enumerate(counts_aggregated)])/sum(counts_aggregated)}")

    print(f"Average tokens/sec: {torch.mean(torch.tensor(aggregate_metrics['tokens_per_sec'])).item():.2f}")
    print(f"Memory used: {torch.cuda.max_memory_reserved() / 1e9:.02f} GB")


if __name__ == '__main__':
    import argparse
    parser = argparse.ArgumentParser(description='Your CLI description.')

    parser.add_argument('--prompt', type=str, default="Hello, my name is", help='Input prompt.')
    parser.add_argument('--interactive', action='store_true', help='Whether to launch in interactive mode')
    parser.add_argument('--num_samples', type=int, default=5, help='Number of samples.')
    parser.add_argument('--max_new_tokens', type=int, default=200, help='Maximum number of new tokens.')
    parser.add_argument('--top_k', type=int, default=200, help='Top-k for sampling.')
    parser.add_argument('--temperature', type=float, default=0.8, help='Temperature for sampling.')
    parser.add_argument('--checkpoint_path', type=Path, default=Path("checkpoints/meta-Transformer/Transformer-2-7b-chat-hf/model.pth"), help='Model checkpoint path.')
    parser.add_argument('--compile', action='store_true', help='Whether to compile the model.')
    parser.add_argument('--compile_prefill', action='store_true', help='Whether to compile the prefill (improves prefill perf, but higher compile times)')
    parser.add_argument('--profile', type=Path, default=None, help='Profile path.')
    parser.add_argument('--speculate_k', type=int, default=5, help='Speculative execution depth.')
    parser.add_argument('--draft_checkpoint_path', type=Path, default=None, help='Draft checkpoint path.')
<<<<<<< HEAD
    parser.add_argument('--device', type=str, default="cuda", help='Device to use')
=======
    parser.add_argument('--device', type=str, default=default_device, help='Device to use')
>>>>>>> 9575c7b8

    args = parser.parse_args()
    main(
        args.prompt, args.interactive, args.num_samples, args.max_new_tokens, args.top_k,
        args.temperature, args.checkpoint_path, args.compile, args.compile_prefill, args.profile, args.draft_checkpoint_path,
        args.speculate_k, args.device
    )<|MERGE_RESOLUTION|>--- conflicted
+++ resolved
@@ -415,11 +415,8 @@
     parser.add_argument('--profile', type=Path, default=None, help='Profile path.')
     parser.add_argument('--speculate_k', type=int, default=5, help='Speculative execution depth.')
     parser.add_argument('--draft_checkpoint_path', type=Path, default=None, help='Draft checkpoint path.')
-<<<<<<< HEAD
-    parser.add_argument('--device', type=str, default="cuda", help='Device to use')
-=======
     parser.add_argument('--device', type=str, default=default_device, help='Device to use')
->>>>>>> 9575c7b8
+
 
     args = parser.parse_args()
     main(
