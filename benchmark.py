--- conflicted
+++ resolved
@@ -47,14 +47,8 @@
     prompts = [example.input for example in evaluation_set]
     stop_words = get_stop_words(args.dataset)
     main(
-<<<<<<< HEAD
-        prompts, args.interactive, args.num_samples, args.max_new_tokens, args.top_k, args.top_p,
-        args.temperature, args.checkpoint_path, args.compile, args.compile_prefill, args.profile, args.sdpa, args.draft_checkpoint_path, args.draft_early_exit,
-        args.speculate_k, args.self_speculative, args.early_exit, args.device, args.log_file
-=======
         prompts, args.interactive, num_samples, args.max_new_tokens, args.top_k, args.top_p,
         args.temperature, args.checkpoint_path, args.compile, args.compile_prefill, args.sdpa, args.enable_flash, args.enable_mem_efficient,
         args.profile, args.draft_checkpoint_path, args.draft_early_exit,
         args.speculate_k, args.self_speculative, args.early_exit, args.device, args.log_results, args.log_generations, args.model_name, stop_words, args.max_seq_len
->>>>>>> 958ee2da
     )